[package]
name = "rnote"
version = "0.5.1"
edition = "2021"

# See more keys and their definitions at https://doc.rust-lang.org/cargo/reference/manifest.html

[dependencies]
rnote-compose = {path = "../rnote-compose", version="0.1"}
rnote-engine = {path = "../rnote-engine", version="0.1"}
rnote-fileformats = {path = "../rnote-fileformats", version="0.1"}

log = "0.4.16"
pretty_env_logger = "0.4.0"
num-derive = "0.3.3"
num-traits = "0.2.14"
once_cell = "1.8"
rand = "0.8.5"
rand_pcg = "0.3.1"
rand_distr = "0.4.3"
anyhow = "1.0"
serde = {version = "1.0", features = ["derive", "rc"]}
serde_json = { version="1.0" }
futures = "0.3.21"
rayon = "1.5"
nalgebra = { version = "0.31.0", features = ["serde-serialize"] }
parry2d-f64 = { version = "0.9.0", features = ["serde-serialize"] }
gtk4 = {version = "0.4.7", features = ["v4_6"]}
adw = {version = "0.1.1", package="libadwaita"}
cairo-rs = {version = "0.15.10", features = ["png", "svg", "pdf"]}
svg = "0.10.0"
image = "0.23.14"
gettext-rs = { version = "0.7.0", features = ["gettext-system"] }
kurbo = {version = "0.8.2", features = ["serde"] }
piet = { path = "../piet/piet", features = ["serde"]}
<<<<<<< HEAD
piet-svg = { path = "../piet/piet-svg"}
piet-cairo = { path = "../piet/piet-cairo"}
url = "2.2.2"
=======
piet-svg = { path = "../piet/piet-svg"}
>>>>>>> b1f23595
<|MERGE_RESOLUTION|>--- conflicted
+++ resolved
@@ -33,10 +33,6 @@
 gettext-rs = { version = "0.7.0", features = ["gettext-system"] }
 kurbo = {version = "0.8.2", features = ["serde"] }
 piet = { path = "../piet/piet", features = ["serde"]}
-<<<<<<< HEAD
 piet-svg = { path = "../piet/piet-svg"}
 piet-cairo = { path = "../piet/piet-cairo"}
-url = "2.2.2"
-=======
-piet-svg = { path = "../piet/piet-svg"}
->>>>>>> b1f23595
+url = "2.2.2"